import numpy as np
from climate.data_wrapper import DatasetWrapper, ZarrDatasetWrapper
from climate.utils import build_base_forward
from scipy.linalg import block_diag
import xarray as xr
from dask.array import matmul, eye, transpose
from dask.array.linalg import inv, cholesky
import dask.array as da
import dask
from climate.dask_covariance import cov


# Set default chunk size so that automatic rechunking works.
dask.config.set({"array.chunk-size": "800MiB"})


class EnsembleKalmanFilter():
    """ Implementation of the ensemble Kalman filter.

    """
    def __init__(self, dataset_mean, dataset_members_zarr, dataset_instrumental,
            dask_client,
            chunk_size=1000):
        # First wrap the datasets.
        self.dataset_mean = DatasetWrapper(dataset_mean, chunk_size)
        self.dataset_members = ZarrDatasetWrapper(dataset_members_zarr,
                dataset_mean.copy(deep=True))
        self.dataset_instrumental = DatasetWrapper(dataset_instrumental, chunk_size)

        self.dask_client = dask_client
        self.chunk_size = chunk_size

        # Get the base forward (the matrix making the translation between the
        # instrumental dataset and the other ones).
        self.G_base = build_base_forward(dataset_mean,
                dataset_instrumental)
    
    def get_forward_for_window(self, time_begin, time_end, n_months):
        """ Computes the forward operator for a given time window.

        The forward is a matrix acting on the stacked model vector to produce
        the stacked observations.

        Note that there is a subtlety due to the stacking: the base forward has
        ones at indices that correspond to a given model cell. When we worked
        with stacked vectors, these ones should be at the index of the
        corresponding model cell in the STACKED vector.
        This can be solved by stacking the forwards for each month in a block
        diagonal fashion (think about it).

        Parameters
        ----------
        time_begin: string
            Beginning of the window.
            Format is like '2021-01-30'.
        time_end: string
            End of window.
        n_months: int
            Number of months in the window.

        Returns
        -------
        ndarray (n_data, n_model * n_months)
            Stacked forward operator.

        """
        # First subset to the window.
        dataset_instrumental = self.dataset_instrumental.anomaly.sel(
                time=slice(time_begin, time_end))

        # Loop over the months in the window and stack the operators.
        # The operator is builts by arranging the monthly operators in a block
        # diagonal matrix.
        monthly_data = self.dataset_instrumental._to_1d_array(
                    dataset_instrumental.isel(time=0).values)

        # We use the base G which is basically a translation between the 
        # two grids and only activate it at places where we have data.
        G_nonan = self.G_base[np.logical_not(np.isnan(monthly_data)), :]

        for i in range(1, n_months):
            monthly_data = self.dataset_instrumental._to_1d_array(
                    dataset_instrumental.isel(time=i).values)
            G_tmp = self.G_base[np.logical_not(np.isnan(monthly_data)), :]

            # Append block diagonally.
            G_nonan = block_diag(G_nonan, G_tmp)

        return G_nonan

    def get_ensemble_covariance(self, time_begin, time_end):
        """ Get the (lazy) covariance matrix for a given time window. 
        Times are given by the index in the list of the timestamps of the dataset.

        """
        # Get the stacked window vectors for each ensemble member.
        vector_members = self.dataset_members.get_window_vector(time_begin, time_end)

        # Compute covariance matrix acrosss the different members.
        # Note that the below is a lazy operation (dask).
        cov_matrix = cov(vector_members, rowvar=False)
        return cov_matrix

    def update_mean_window(self, time_begin, time_end, n_months, data_var):
        """ Ensemble Kalman filter updating over an assimilation window.

        Parameters
        ----------
        time_begin: str
            Begin (included) of updating window. Format is '1961-12-31'.
            Note that this does not need to be a date that is present in the dataset.
            The datasets used here contain the 16th of every month, so valid date is 
            '1961-01-16'.
        time_end: str
            End of the updating window (included). Same format as above.
        n_months: int
            Number of datapoints contained in the window.
            The datasets used here contain datapoins each 16th of the month, so if 
            begin is '1961-01-01' and end is '1961-06-28' then the number of months (datapoints) will be 6.
            Will be automated in the future.
        data_var: float
            Variance of the observational noise.

        Returns
        -------
        mean_updated: xarray.Dataset
            Dataset with updated mean. Note that the data format is lazy. One should call 
            the corresponding .compute() method to trigger computing.
        members_updated: xarray.Dataset
            Dataset with updated members. Note that the data format is lazy. One should call 
            the corresponding .compute() method to trigger computing.

        """
        # First get the mean vector and data vector (stacked for the window).
        vector_mean = self.dataset_mean.get_window_vector(time_begin, time_end)
        vector_data = self.dataset_instrumental.get_window_vector(time_begin, time_end)

        # Get rid of the Nans.
        vector_data = vector_data[np.logical_not(np.isnan(vector_data))]

        # Get covariance matrix and forward.
        G = self.get_forward_for_window(time_begin, time_end, n_months)
        G = da.from_array(G)

        cov = self.get_ensemble_covariance(time_begin, time_end)

        # Trigger computation of covariance pushforward and persist it on the 
        # cluster, since we will do several operations with it.
        cov_pushfwd = self.dask_client.persist(matmul(cov, transpose(G)))
        data_cov = data_var * eye(vector_data.shape[0])
        data_cov = data_cov.rechunk(data_cov.shape[0], data_cov.shape[1])

        # Define the graph for computing the updated mean vector.
        to_invert = (matmul(
                        G,
<<<<<<< HEAD
                        cov_pushfwd)
                    + data_cov)
=======
                        cov_pushfwd) + data_cov)
>>>>>>> 6b298b8e
        to_invert = to_invert.rechunk(to_invert.shape[0], to_invert.shape[1])
        print(to_invert)
        sqrt = cholesky(to_invert, lower=True)

        kalman_gain = matmul(
                cov_pushfwd,
                inv(to_invert))
        kalman_gain_tilde = matmul(
                cov_pushfwd,
                matmul(
                    transpose(inv(sqrt)),
                    inv(sqrt + cholesky(data_cov, lower=True))
                    )
                )

        prior_misfit = vector_data - matmul(G, vector_mean)
        vector_mean_updated = (
                vector_mean +
                matmul(kalman_gain, prior_misfit)
                )
        vector_mean_updated = self.dask_client.persist(vector_mean_updated)

        import time
        time.sleep(7*60)

        # Loop over members.
        vector_members_updated = []
        # for i in self.dataset_members.member_nr:
        for i in range(1, 3):
            print(i)
            vector_member = self.dataset_members.get_window_vector(
                    time_begin, time_end, member_nr=i)
            vector_member_updated = (
                    vector_member +
                    matmul(kalman_gain_tilde, matmul(G, vector_member))
                    )
            print(vector_member_updated)
            vector_member_updated = self.dask_client.persist(vector_member_updated)

            # member_updated = vector_member_updated.unstack('stacked_dim')
            vector_members_updated.append(vector_member_updated)

        time.sleep(7*60)
        return vector_mean_updated, vector_members_updated
        """

        # Unstack the vector to go back to the grid format.
        mean_updated = self.dask_client.compute(vector_mean_updated.unstack('stacked_dim')).result()

        # Put into single dataset.
        members_updated = xr.concat(vector_members_updated, dim='member_nr')

        return mean_updated, members_updated
        """


class DryRunEnsembleKalmanFilter(EnsembleKalmanFilter):
    """ Mock variant for debug and diagnostics.

    """
    def update_mean_window(self, time_begin, time_end, n_months, data_var):
        # First get the mean vector and data vector (stacked for the window).
        vector_mean = self.dataset_mean.get_window_vector(time_begin, time_end)
        vector_data = self.dataset_instrumental.get_window_vector(time_begin, time_end)

        # Get rid of the Nans.
        vector_data = vector_data[np.logical_not(np.isnan(vector_data))]

        # Get covariance matrix and forward.
        G = self.get_forward_for_window(time_begin, time_end, n_months)
        G = da.from_array(G)
        cov = self.get_ensemble_covariance(time_begin, time_end)

        data_cov = data_var * eye(vector_data.shape[0], chunks=self.chunk_size).rechunk()

        # Define the graph for computing the updated mean vector.
        to_invert = (matmul(
                        G,
                        matmul(cov, transpose(G)))
                    + data_cov).rechunk()
        return(to_invert)<|MERGE_RESOLUTION|>--- conflicted
+++ resolved
@@ -153,12 +153,8 @@
         # Define the graph for computing the updated mean vector.
         to_invert = (matmul(
                         G,
-<<<<<<< HEAD
                         cov_pushfwd)
                     + data_cov)
-=======
-                        cov_pushfwd) + data_cov)
->>>>>>> 6b298b8e
         to_invert = to_invert.rechunk(to_invert.shape[0], to_invert.shape[1])
         print(to_invert)
         sqrt = cholesky(to_invert, lower=True)
